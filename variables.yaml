netcdf_variables:
  timebase:
    source: LEGATO_TEMPERATURE
    keep_variables: ['conductivity', 'oxygen_concentration', 'cdom']
  time:
    source:        time
    long_name:     Time
    standard_name: time
    calendar:      gregorian
    units:         seconds since 1970-01-01T00:00:00Z
    axis:          T
    observation_type: "measured"
    coordinates:   time depth latitude longitude

  latitude:
    source:       NAV_LATITUDE
    long_name:    latitude
    standard_name: latitude
    units:        degrees_north
    axis:         Y
    coordinates:   time depth latitude longitude
    conversion:   nmea2deg
    comment:     "Estimated between surface fixes"
    observation_type: measured
    platform:     platform
    reference:    WGS84
    valid_max:    "90.0"
    valid_min:    "-90.0"
    coordinate_reference_frame:  urn:ogc:crs:EPSG::4326

  longitude:
    source:       NAV_LONGITUDE
    long_name:    longitude
    standard_name: longitude
    units:        degrees_east
    axis:         X
    coordinates:  time depth latitude longitude
    conversion:   nmea2deg
    comment:     "Estimated between surface fixes"
    observation_type: measured
    platform:     platform
    reference:    WGS84
    valid_max:    "180.0"
    valid_min:    "-180.0"
    coordinate_reference_frame:  urn:ogc:crs:EPSG::4326

  heading:
    source:       Heading
    long_name:    glider heading angle
    standard_name: platform_orientation
    units:        degrees
    coordinates:  time depth latitude longitude

  pitch:
    source:       Pitch
    long_name:    glider pitch angle
    standard_name: platform_pitch_angle
    units:        degrees
    coordinates:  time depth latitude longitude

  roll:
    source:       Roll
    long_name:    glider roll angle
    standard_name: platform_roll_angle
    units:        degrees
    coordinates:  time depth latitude longitude

  # data parameters
  conductivity:
    source:       LEGATO_CONDUCTIVITY
    long_name:    water conductivity
    standard_name: sea_water_electrical_conductivity
    units:        mS cm-1
    coordinates:  time depth latitude longitude
    instrument:    instrument_ctd
    valid_min:    "0."
    valid_max:    "85."
    observation_type: "measured"
    accuracy:      "0.003"
    resolution:     "0.001"

  temperature:
    source:       LEGATO_TEMPERATURE
    long_name:    water temperature
    standard_name: sea_water_temperature
    units:        Celsius
    coordinates:  time depth latitude longitude
    instrument:   instrument_ctd
    valid_min:    "-5"
    valid_max:    "42"
    observation_type: "measured"
    accuracy:      "0.002"
    resolution:    "0.00005"

  pressure:
    source:       LEGATO_PRESSURE
    long_name:    water pressure
    standard_name:  sea_water_pressure
    units:        dbar
    coordinates:  time depth latitude longitude
    valid_min:    "0"
    valid_max:    "1000"
    positive:      "down"
    reference_datum:  "sea-surface"
    instrument:     "instrument_ctd"
    observation_type: "measured"
    accuracy:         "0.5"
    resolution:       "0.01"
    comment:          "ctd pressure sensor"

  salinity:
    source:       LEGATO_SALINITY
    long_name:    water salinity
    standard_name: sea_water_salinity
    units:        PSU
    coordinates:  time depth latitude longitude
    instrument:    instrument_ctd
    valid_min:    "0."
    valid_max:    "50."
    observation_type: "calculated"
    accuracy:      "0.02"
    resolution:     "0.01"

# optics:
  chlorophyll:
    source:       FLNTU_CHL_SCALED
    long_name:    chlorophyll
    standard_name: concentration_of_chlorophyll_in_sea_water
    units:        mg m-3
    coordinates:  time depth latitude longitude
    instrument:    instrument_flourometer
    valid_min:    "0."
    valid_max:    "50."
    observation_type: "calculated"
    sensitivity:      "0.025"

  chlorophyll_raw:
    source:       FLNTU_CHL_COUNT
    long_name:    raw chlorophyll
    standard_name: raw_chlorophyll_in_sea_water
    units:        counts
    coordinates:  time depth latitude longitude
    instrument:    instrument_flourometer

  turbidity:
    source:  FLNTU_NTU_SCALED
    long_name:    turbidity
    standard_name: turbidity_in_sea_water
    units:        NTU
    coordinates:  time depth latitude longitude
    instrument:    instrument_turbidity_meter
    valid_min:    "0."
    valid_max:    "25."
    observation_type: "calculated"
    sensitivity:      "0.01"

  turbidity_raw:
    source:       FLNTU_NTU_COUNT
    long_name:    raw turbidity
    standard_name: raw_turbidity_in_sea_water
    units:        counts
    coordinates:  time depth latitude longitude
    instrument:    instrument_flourometer

  chlorophyll:
    source:       FLBBPC_CHL_SCALED
    long_name:    chlorophyll
    standard_name: concentration_of_chlorophyll_in_sea_water
    units:        mg m-3
    coordinates:  time depth latitude longitude
    instrument:    instrument_flourometer
    valid_min:    "0."
    valid_max:    "50."
    observation_type: "calculated"
    sensitivity:      "0.025"

  chlorophyll_raw:
    source:       FLBBPC_CHL_COUNT
    long_name:    raw chlorophyll
    standard_name: raw_chlorophyll_in_sea_water
    units:        counts
    coordinates:  time depth latitude longitude
    instrument:    instrument_flourometer

  phycocyanin:
    source:       FLBBPC_PC_SCALED
    long_name:    phycocyanin
    standard_name: concentration_of_phycocyanin_in_sea_water
    units:        ppb
    coordinates:  time depth latitude longitude
    instrument:    instrument_flourometer
    valid_min:    "0."
    valid_max:    "175."
    observation_type: "calculated"
    sensitivity:      "0.09"

  phycocyanin_raw:
    source:       FLBBPC_PC_COUNT
    long_name:    raw phycocyanin
    standard_name: raw_phycocyanin_in_sea_water
    units:        counts
    coordinates:  time depth latitude longitude
    instrument:    instrument_flourometer

  backscatter:
    source:       FLBBPC_BB_700_SCALED
    long_name:    700 nm wavelength backscatter
    standard_name: 700_nm_wavelength_backscatter_in_sea_water
    units:        m-1
    coordinates:  time depth latitude longitude
    instrument:    instrument_scatterometer
    valid_min:    "0."
    valid_max:    "3."
    observation_type: "calculated"
    sensitivity:      "0.002"

  backscatter_raw:
    source:       FLBBPC_BB_700_COUNT
    long_name:    raw 700 nm wavelength backscatter
    standard_name: raw_700_nm_wavelength_backscatter_in_sea_water
    units:        counts
    coordinates:  time depth latitude longitude
    instrument:    instrument_scatterometer

  chlorophyll:
    source:       FLBBCD_CHL_SCALED
    long_name:    chlorophyll
    standard_name: concentration_of_chlorophyll_in_sea_water
    units:        mg m-3
    coordinates:  time depth latitude longitude
    instrument:    instrument_flourometer
    valid_min:    "0."
    valid_max:    "50."
    observation_type: "calculated"
    sensitivity:      "0.025"

  chlorophyll_raw:
    source:       FLBBCD_CHL_COUNT
    long_name:    raw chlorophyll
    standard_name: raw_chlorophyll_in_sea_water
    units:        counts
    coordinates:  time depth latitude longitude
    instrument:    instrument_flourometer

  cdom:
    source:       FLBBCD_CDOM_SCALED
    long_name:    colored dissolved organic matter
    standard_name: concentration_of_colored_dissolved_organic_matter_in_sea_water
    units:        ppb
    coordinates:  time depth latitude longitude
    instrument:    instrument_flourometer
    valid_min:    "0."
    valid_max:    "375."
    observation_type: "calculated"
    sensitivity:      "0.28"

  cdom_raw:
    source:       FLBBCD_CDOM_COUNT
    long_name:    raw colored dissolved organic matter
    standard_name: raw_colored_dissolved_organic_matter_in_sea_water
    units:        counts
    coordinates:  time depth latitude longitude
    instrument:    instrument_scatterometer

  backscatter:
    source:       FLBBCD_BB_700_SCALED
    long_name:    700 nm wavelength backscatter
    standard_name: 700_nm_wavelength_backscatter_in_sea_water
    units:        m-1
    coordinates:  time depth latitude longitude
    instrument:    instrument_scatterometer
    valid_min:    "0."
    valid_max:    "3."
    observation_type: "calculated"
    sensitivity:      "0.002"

  backscatter_raw:
    source:       FLBBCD_BB_700_COUNT
    long_name:    raw 700 nm wavelength backscatter
    standard_name: raw_700_nm_wavelength_backscatter_in_sea_water
    units:        counts
    coordinates:  time depth latitude longitude
    instrument:    instrument_scatterometer

# oxygen
  oxygen_concentration:
    source:       AROD_FT_DO
    long_name:    oxygen concentration
    standard_name: mole_concentration_of_dissolved_molecular_oxygen_in_sea_water
    units:        umol l-1
    coordinates:   time depth latitude longitude
    instrument:    instrument_phosphorescence
    valid_min:    "0."
    valid_max:    "425."
    observation_type: "calculated"
    accuracy:      "2% or 2.0"
    resolution:      "0.01"

  temperature_oxygen:
    source:  AROD_FT_TEMP
    long_name:    oxygen sensor temperature
    standard_name: temperature_of_sensor_for_oxygen_in_sea_water
    units:        Celsius
    coordinates:   time depth latitude longitude
    instrument:    instrument_thermistor
    valid_min:    "-3."
    valid_max:    "45."
    observation_type: "measured"
    accuracy:      "0.01"
    resolution:      "0.001"

  oxygen_concentration:
    source:       LEGATO_CODA_DO
    long_name:    oxygen concentration
    standard_name: mole_concentration_of_dissolved_molecular_oxygen_in_sea_water
    units:        umol l-1
    coordinates:   time depth latitude longitude
    instrument:    instrument_optode
    valid_min:    "0."
    valid_max:    "500."
    observation_type: "calculated"
    accuracy:      "5% or 8.0"
    resolution:      "1"

  temperature_oxygen:
    source:  LEGATO_CODA_TEMPERATURE
    long_name:    oxygen sensor temperature
    standard_name: temperature_of_sensor_for_oxygen_in_sea_water
    units:        Celsius
    coordinates:   time depth latitude longitude
    instrument:    instrument_thermistor
    valid_min:    "-5."
    valid_max:    "35."
    observation_type: "measured"
    accuracy:      "0.002"
    resolution:      "0.00005"

  oxygen_phase:
    source:  LEGATO_CODA_CORR_PHASE
    long_name:    oxygen phase
    standard_name: oxygen_phase_in_sea_water
    units:        degree
    coordinates:   time depth latitude longitude
    instrument:    instrument_optode

    # irradiance     "PARAMETER_UNITS"       : ["W/m^2/nm", "W/m^2/nm", "W/m^2/nm", "μE/m^2/s"],
  down_irradiance_380:
    source:  OCR504_Ed1
    long_name:    Downwelling irradiance value of the 380 nm wavelength
    standard_name: 380nm_downwelling_irradiance
    units:        W m-2 nm-1
    coordinates:   time depth latitude longitude
    instrument:    instrument_radiometer
    observation_type: "measured"

  down_irradiance_490:
    source:  OCR504_Ed2
    long_name:    Downwelling irradiance value of the 490 nm wavelength
    standard_name: 490nm_downwelling_irradiance
    units:        W m-2 nm-1
    coordinates:   time depth latitude longitude
    instrument:    instrument_radiometer
    observation_type: "measured"

  down_irradiance_532:
    source:  OCR504_Ed3
    long_name:    Downwelling irradiance value of the 532 nm wavelength
    standard_name: 532nm_downwelling_irradiance
    units:       W m-2 nm-1
    coordinates:   time depth latitude longitude
    instrument:    instrument_radiometer
    observation_type: "measured"

  downwelling_PAR:
    source:  OCR504_Ed4
    long_name:    Downwelling PAR (Photosynthetically Active Radiation) in range 400-700 nm
    standard_name: downwelling_PAR
    units:        μE m-2 s-1
    coordinates:   time depth latitude longitude
    instrument:    instrument_radiometer
    observation_type: "measured"

# AD2CP
  ad2cp_heading:
    source:       AD2CP_HEADING
    long_name:    glider heading angle from AD2CP
    standard_name: platform_orientation_ad2cp
    units:        degrees
    coordinates:  time depth latitude longitude

  ad2cp_pitch:
    source:       AD2CP_PITCH
    long_name:    glider pitch angle from AD2CP
    standard_name: platform_pitch_angle_ad2cp
    units:        degrees
    coordinates:  time depth latitude longitude

  ad2cp_roll:
    source:       AD2CP_ROLL
    long_name:    glider roll angle from AD2CP
    standard_name: platform_roll_angle_ad2cp
    units:        degrees
    coordinates:  time depth latitude longitude

<<<<<<< HEAD
  ad2cp_time:
    source:       AD2CP_TIME
    long_name:    AD2CP recorded time
    standard_name: ad2cp_recorded_time
    units:        datetime
    coordinates:  time depth latitude longitude
    datetime_format: "%m%d%y %H:%M:%S"
=======
  ad2cp_pressure:
    source:       AD2CP_PRESSURE
    long_name:    glider pressure from AD2CP
    standard_name: platform_pressure_ad2cp
    units:        dbar
    coordinates:  time depth latitude longitude

  ad2cp_altitude:
    source:       AD2CP_ALT
    long_name:    glider altitude from AD2CP
    standard_name: platform_altitude_ad2cp
    units:        m
    coordinates:  time depth latitude longitude

  ad2cp_beam1_cell_number[X]:
    source:       AD2CP_V1_CN[X]
    long_name:    glider beam 1 measure from AD2CP in cell [X]
    standard_name: platform_beam1_measure_ad2cp_cell[X]
    units:        m s-1
    coordinates:  time depth latitude longitude

  ad2cp_beam2_cell_number[X]:
    source:       AD2CP_V1_CN[X]
    long_name:    glider beam 2 measure from AD2CP in cell [X]
    standard_name: platform_beam1_measure_ad2cp_cell[X]
    units:        m s-1
    coordinates:  time depth latitude longitude

  ad2cp_beam3_cell_number[X]:
    source:       AD2CP_V1_CN[X]
    long_name:    glider beam 3 measure from AD2CP in cell [X]
    standard_name: platform_beam1_measure_ad2cp_cell[X]
    units:        m s-1
    coordinates:  time depth latitude longitude

  ad2cp_beam4_cell_number[X]:
    source:       AD2CP_V1_CN[X]
    long_name:    glider beam 4 measure from AD2CP in cell [X]
    standard_name: platform_beam1_measure_ad2cp_cell[X]
    units:        m s-1
    coordinates:  time depth latitude longitude
>>>>>>> 6c8dbf29
<|MERGE_RESOLUTION|>--- conflicted
+++ resolved
@@ -402,7 +402,6 @@
     units:        degrees
     coordinates:  time depth latitude longitude
 
-<<<<<<< HEAD
   ad2cp_time:
     source:       AD2CP_TIME
     long_name:    AD2CP recorded time
@@ -410,7 +409,7 @@
     units:        datetime
     coordinates:  time depth latitude longitude
     datetime_format: "%m%d%y %H:%M:%S"
-=======
+    
   ad2cp_pressure:
     source:       AD2CP_PRESSURE
     long_name:    glider pressure from AD2CP
@@ -451,5 +450,4 @@
     long_name:    glider beam 4 measure from AD2CP in cell [X]
     standard_name: platform_beam1_measure_ad2cp_cell[X]
     units:        m s-1
-    coordinates:  time depth latitude longitude
->>>>>>> 6c8dbf29
+    coordinates:  time depth latitude longitude