netcdf_variables:
  timebase:
    source: LEGATO_TEMPERATURE
    keep_variables: ['conductivity', 'oxygen_concentration', 'cdom']
  time:
    source:        time
    long_name:     Time
    standard_name: time
    calendar:      gregorian
    units:         seconds since 1970-01-01T00:00:00Z
    axis:          T
    observation_type: "measured"
    coordinates:   time depth latitude longitude

  latitude:
    source:       NAV_LATITUDE
    long_name:    latitude
    standard_name: latitude
    units:        degrees_north
    axis:         Y
    coordinates:   time depth latitude longitude
    conversion:   nmea2deg
    comment:     "Estimated between surface fixes"
    observation_type: measured
    platform:     platform
    reference:    WGS84
    valid_max:    "90.0"
    valid_min:    "-90.0"
    coordinate_reference_frame:  urn:ogc:crs:EPSG::4326

  longitude:
    source:       NAV_LONGITUDE
    long_name:    longitude
    standard_name: longitude
    units:        degrees_east
    axis:         X
    coordinates:  time depth latitude longitude
    conversion:   nmea2deg
    comment:     "Estimated between surface fixes"
    observation_type: measured
    platform:     platform
    reference:    WGS84
    valid_max:    "180.0"
    valid_min:    "-180.0"
    coordinate_reference_frame:  urn:ogc:crs:EPSG::4326

  heading:
    source:       Heading
    long_name:    glider heading angle
    standard_name: platform_orientation
    units:        degrees
    coordinates:  time depth latitude longitude

  pitch:
    source:       Pitch
    long_name:    glider pitch angle
    standard_name: platform_pitch_angle
    units:        degrees
    coordinates:  time depth latitude longitude

  roll:
    source:       Roll
    long_name:    glider roll angle
    standard_name: platform_roll_angle
    units:        degrees
    coordinates:  time depth latitude longitude

  # data parameters
  conductivity:
    source:       LEGATO_CONDUCTIVITY
    long_name:    water conductivity
    standard_name: sea_water_electrical_conductivity
    units:        mS cm-1
    coordinates:  time depth latitude longitude
    instrument:    instrument_ctd
    valid_min:    "0."
    valid_max:    "85."
    observation_type: "measured"
    accuracy:      "0.003"
    resolution:     "0.001"

  temperature:
    source:       LEGATO_TEMPERATURE
    long_name:    water temperature
    standard_name: sea_water_temperature
    units:        Celsius
    coordinates:  time depth latitude longitude
    instrument:   instrument_ctd
    valid_min:    "-5"
    valid_max:    "42"
    observation_type: "measured"
    accuracy:      "0.002"
    resolution:    "0.00005"

  pressure:
    source:       LEGATO_PRESSURE
    long_name:    water pressure
    standard_name:  sea_water_pressure
    units:        dbar
    coordinates:  time depth latitude longitude
    valid_min:    "0"
    valid_max:    "1000"
    positive:      "down"
    reference_datum:  "sea-surface"
    instrument:     "instrument_ctd"
    observation_type: "measured"
    accuracy:         "0.5"
    resolution:       "0.01"
    comment:          "ctd pressure sensor"

  salinity:
    source:       LEGATO_SALINITY
    long_name:    water salinity
    standard_name: sea_water_salinity
    units:        PSU
    coordinates:  time depth latitude longitude
    instrument:    instrument_ctd
    valid_min:    "0."
    valid_max:    "50."
    observation_type: "calculated"
    accuracy:      "0.02"
    resolution:     "0.01"

# optics:
  chlorophyll:
    source:       FLNTU_CHL_SCALED
    long_name:    chlorophyll
    standard_name: concentration_of_chlorophyll_in_sea_water
    units:        mg m-3
    coordinates:  time depth latitude longitude
    instrument:    instrument_flourometer
    valid_min:    "0."
    valid_max:    "50."
    observation_type: "calculated"
    sensitivity:      "0.025"

  chlorophyll_raw:
    source:       FLNTU_CHL_COUNT
    long_name:    raw chlorophyll
    standard_name: raw_chlorophyll_in_sea_water
    units:        counts
    coordinates:  time depth latitude longitude
    instrument:    instrument_flourometer

  turbidity:
    source:  FLNTU_NTU_SCALED
    long_name:    turbidity
    standard_name: turbidity_in_sea_water
    units:        NTU
    coordinates:  time depth latitude longitude
    instrument:    instrument_turbidity_meter
    valid_min:    "0."
    valid_max:    "25."
    observation_type: "calculated"
    sensitivity:      "0.01"

  turbidity_raw:
    source:       FLNTU_NTU_COUNT
    long_name:    raw turbidity
    standard_name: raw_turbidity_in_sea_water
    units:        counts
    coordinates:  time depth latitude longitude
    instrument:    instrument_flourometer

  chlorophyll:
    source:       FLBBPC_CHL_SCALED
    long_name:    chlorophyll
    standard_name: concentration_of_chlorophyll_in_sea_water
    units:        mg m-3
    coordinates:  time depth latitude longitude
    instrument:    instrument_flourometer
    valid_min:    "0."
    valid_max:    "50."
    observation_type: "calculated"
    sensitivity:      "0.025"

  chlorophyll_raw:
    source:       FLBBPC_CHL_COUNT
    long_name:    raw chlorophyll
    standard_name: raw_chlorophyll_in_sea_water
    units:        counts
    coordinates:  time depth latitude longitude
    instrument:    instrument_flourometer

  phycocyanin:
    source:       FLBBPC_PC_SCALED
    long_name:    phycocyanin
    standard_name: concentration_of_phycocyanin_in_sea_water
    units:        ppb
    coordinates:  time depth latitude longitude
    instrument:    instrument_flourometer
    valid_min:    "0."
    valid_max:    "175."
    observation_type: "calculated"
    sensitivity:      "0.09"

  phycocyanin_raw:
    source:       FLBBPC_PC_COUNT
    long_name:    raw phycocyanin
    standard_name: raw_phycocyanin_in_sea_water
    units:        counts
    coordinates:  time depth latitude longitude
    instrument:    instrument_flourometer

  backscatter:
    source:       FLBBPC_BB_700_SCALED
    long_name:    700 nm wavelength backscatter
    standard_name: 700_nm_wavelength_backscatter_in_sea_water
    units:        m-1
    coordinates:  time depth latitude longitude
    instrument:    instrument_scatterometer
    valid_min:    "0."
    valid_max:    "3."
    observation_type: "calculated"
    sensitivity:      "0.002"

  backscatter_raw:
    source:       FLBBPC_BB_700_COUNT
    long_name:    raw 700 nm wavelength backscatter
    standard_name: raw_700_nm_wavelength_backscatter_in_sea_water
    units:        counts
    coordinates:  time depth latitude longitude
    instrument:    instrument_scatterometer

  chlorophyll:
    source:       FLBBCD_CHL_SCALED
    long_name:    chlorophyll
    standard_name: concentration_of_chlorophyll_in_sea_water
    units:        mg m-3
    coordinates:  time depth latitude longitude
    instrument:    instrument_flourometer
    valid_min:    "0."
    valid_max:    "50."
    observation_type: "calculated"
    sensitivity:      "0.025"

  chlorophyll_raw:
    source:       FLBBCD_CHL_COUNT
    long_name:    raw chlorophyll
    standard_name: raw_chlorophyll_in_sea_water
    units:        counts
    coordinates:  time depth latitude longitude
    instrument:    instrument_flourometer

  cdom:
    source:       FLBBCD_CDOM_SCALED
    long_name:    colored dissolved organic matter
    standard_name: concentration_of_colored_dissolved_organic_matter_in_sea_water
    units:        ppb
    coordinates:  time depth latitude longitude
    instrument:    instrument_flourometer
    valid_min:    "0."
    valid_max:    "375."
    observation_type: "calculated"
    sensitivity:      "0.28"

  cdom_raw:
    source:       FLBBCD_CDOM_COUNT
    long_name:    raw colored dissolved organic matter
    standard_name: raw_colored_dissolved_organic_matter_in_sea_water
    units:        counts
    coordinates:  time depth latitude longitude
    instrument:    instrument_scatterometer

  backscatter:
    source:       FLBBCD_BB_700_SCALED
    long_name:    700 nm wavelength backscatter
    standard_name: 700_nm_wavelength_backscatter_in_sea_water
    units:        m-1
    coordinates:  time depth latitude longitude
    instrument:    instrument_scatterometer
    valid_min:    "0."
    valid_max:    "3."
    observation_type: "calculated"
    sensitivity:      "0.002"

  backscatter_raw:
    source:       FLBBCD_BB_700_COUNT
    long_name:    raw 700 nm wavelength backscatter
    standard_name: raw_700_nm_wavelength_backscatter_in_sea_water
    units:        counts
    coordinates:  time depth latitude longitude
    instrument:    instrument_scatterometer

# oxygen
  oxygen_concentration:
    source:       AROD_FT_DO
    long_name:    oxygen concentration
    standard_name: mole_concentration_of_dissolved_molecular_oxygen_in_sea_water
    units:        umol l-1
    coordinates:   time depth latitude longitude
<<<<<<< HEAD
    correct_oxygen: "True"
    reference_salinity: "0"
=======
    instrument:    instrument_phosphorescence
    valid_min:    "0."
    valid_max:    "425."
    observation_type: "calculated"
    accuracy:      "2% or 2.0"
    resolution:      "0.01"
>>>>>>> 8f45d6f2

  temperature_oxygen:
    source:  AROD_FT_TEMP
    long_name:    oxygen sensor temperature
    standard_name: temperature_of_sensor_for_oxygen_in_sea_water
    units:        Celsius
    coordinates:   time depth latitude longitude
    instrument:    instrument_thermistor
    valid_min:    "-3."
    valid_max:    "45."
    observation_type: "measured"
    accuracy:      "0.01"
    resolution:      "0.001"

  oxygen_concentration:
    source:       LEGATO_CODA_DO
    long_name:    oxygen concentration
    standard_name: mole_concentration_of_dissolved_molecular_oxygen_in_sea_water
    units:        umol l-1
    coordinates:   time depth latitude longitude
    instrument:    instrument_optode
    valid_min:    "0."
    valid_max:    "500."
    observation_type: "calculated"
    accuracy:      "5% or 8.0"
    resolution:      "1"

  temperature_oxygen:
    source:  LEGATO_CODA_TEMPERATURE
    long_name:    oxygen sensor temperature
    standard_name: temperature_of_sensor_for_oxygen_in_sea_water
    units:        Celsius
    coordinates:   time depth latitude longitude
    instrument:    instrument_thermistor
    valid_min:    "-5."
    valid_max:    "35."
    observation_type: "measured"
    accuracy:      "0.002"
    resolution:      "0.00005"

  oxygen_phase:
    source:  LEGATO_CODA_CORR_PHASE
    long_name:    oxygen phase
    standard_name: oxygen_phase_in_sea_water
    units:        degree
    coordinates:   time depth latitude longitude
    instrument:    instrument_optode

    # irradiance     "PARAMETER_UNITS"       : ["W/m^2/nm", "W/m^2/nm", "W/m^2/nm", "μE/m^2/s"],
  down_irradiance_380:
    source:  OCR504_Ed1
    long_name:    Downwelling irradiance value of the 380 nm wavelength
    standard_name: 380nm_downwelling_irradiance
    units:        W m-2 nm-1
    coordinates:   time depth latitude longitude
    instrument:    instrument_radiometer
    observation_type: "measured"

  down_irradiance_490:
    source:  OCR504_Ed2
    long_name:    Downwelling irradiance value of the 490 nm wavelength
    standard_name: 490nm_downwelling_irradiance
    units:        W m-2 nm-1
    coordinates:   time depth latitude longitude
    instrument:    instrument_radiometer
    observation_type: "measured"

  down_irradiance_532:
    source:  OCR504_Ed3
    long_name:    Downwelling irradiance value of the 532 nm wavelength
    standard_name: 532nm_downwelling_irradiance
    units:       W m-2 nm-1
    coordinates:   time depth latitude longitude
    instrument:    instrument_radiometer
    observation_type: "measured"

  downwelling_PAR:
    source:  OCR504_Ed4
    long_name:    Downwelling PAR (Photosynthetically Active Radiation) in range 400-700 nm
    standard_name: downwelling_PAR
    units:        μE m-2 s-1
    coordinates:   time depth latitude longitude
    instrument:    instrument_radiometer
    observation_type: "measured"

# AD2CP
  ad2cp_heading:
    source:       AD2CP_HEADING
    long_name:    glider heading angle from AD2CP
    standard_name: platform_orientation_ad2cp
    units:        degrees
    coordinates:  time depth latitude longitude

  ad2cp_pitch:
    source:       AD2CP_PITCH
    long_name:    glider pitch angle from AD2CP
    standard_name: platform_pitch_angle_ad2cp
    units:        degrees
    coordinates:  time depth latitude longitude

  ad2cp_roll:
    source:       AD2CP_ROLL
    long_name:    glider roll angle from AD2CP
    standard_name: platform_roll_angle_ad2cp
    units:        degrees
    coordinates:  time depth latitude longitude

  ad2cp_time:
    source:       AD2CP_TIME
    long_name:    AD2CP recorded time
    standard_name: ad2cp_recorded_time
    units:        datetime
    coordinates:  time depth latitude longitude
    datetime_format: "%m%d%y %H:%M:%S"
    
  ad2cp_pressure:
    source:       AD2CP_PRESSURE
    long_name:    glider pressure from AD2CP
    standard_name: platform_pressure_ad2cp
    units:        dbar
    coordinates:  time depth latitude longitude

  ad2cp_altitude:
    source:       AD2CP_ALT
    long_name:    glider altitude from AD2CP
    standard_name: platform_altitude_ad2cp
    units:        m
    coordinates:  time depth latitude longitude

  ad2cp_beam1_cell_number[X]:
    source:       AD2CP_V1_CN[X]
    long_name:    glider beam 1 measure from AD2CP in cell [X]
    standard_name: platform_beam1_measure_ad2cp_cell[X]
    units:        m s-1
    coordinates:  time depth latitude longitude

  ad2cp_beam2_cell_number[X]:
    source:       AD2CP_V1_CN[X]
    long_name:    glider beam 2 measure from AD2CP in cell [X]
    standard_name: platform_beam1_measure_ad2cp_cell[X]
    units:        m s-1
    coordinates:  time depth latitude longitude

  ad2cp_beam3_cell_number[X]:
    source:       AD2CP_V1_CN[X]
    long_name:    glider beam 3 measure from AD2CP in cell [X]
    standard_name: platform_beam1_measure_ad2cp_cell[X]
    units:        m s-1
    coordinates:  time depth latitude longitude

  ad2cp_beam4_cell_number[X]:
    source:       AD2CP_V1_CN[X]
    long_name:    glider beam 4 measure from AD2CP in cell [X]
    standard_name: platform_beam1_measure_ad2cp_cell[X]
    units:        m s-1
    coordinates:  time depth latitude longitude<|MERGE_RESOLUTION|>--- conflicted
+++ resolved
@@ -289,17 +289,14 @@
     standard_name: mole_concentration_of_dissolved_molecular_oxygen_in_sea_water
     units:        umol l-1
     coordinates:   time depth latitude longitude
-<<<<<<< HEAD
     correct_oxygen: "True"
     reference_salinity: "0"
-=======
     instrument:    instrument_phosphorescence
     valid_min:    "0."
     valid_max:    "425."
     observation_type: "calculated"
     accuracy:      "2% or 2.0"
     resolution:      "0.01"
->>>>>>> 8f45d6f2
 
   temperature_oxygen:
     source:  AROD_FT_TEMP
