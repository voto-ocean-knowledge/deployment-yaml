--- conflicted
+++ resolved
@@ -28,14 +28,13 @@
   transmission_system: IRIDIUM
   glider_name: Fibbla
   wmo_id: '6801665'
-<<<<<<< HEAD
-  comment: Tridente phycocyanin channel values are suspect. The cause is under investigation
-    and appears to be due to bad calibration https://observations.voiceoftheocean.org/static/img/reports/Quality_Issue_5_tridente_phycocyanin.pdf
-=======
-  comment: ' zt/zs=2 and alt=2 for full mission duration. Went through BY20 at the end of the mission for recovery. A few cycles with turned off Tridente early on the mission.'
->>>>>>> 4d4dce35
+  comment: ' zt/zs=2 and alt=2 for full mission duration. Went through BY20 at the
+    end of the mission for recovery. A few cycles with turned off Tridente early on
+    the mission. Tridente phycocyanin channel values are suspect. The cause is under
+    investigation and appears to be due to bad calibration https://observations.voiceoftheocean.org/static/img/reports/Quality_Issue_5_tridente_phycocyanin.pdf'
   contributor_name: Callum Rollo, Louise Biddle, Olle Glader, Aleksandra Mazur, Marcus
-    Melin, Gunnar Johnsson, Andrew Birkett, Michaela Edwinson, Anna Willstrand Wranne, Adele Maciute
+    Melin, Gunnar Johnsson, Andrew Birkett, Michaela Edwinson, Anna Willstrand Wranne,
+    Adele Maciute
   contributor_role: Data Processor, PI, Head of Operations, Glider Technician, Glider
     Technician, Glider Technician, Glider Technician, Platform Coordinator, Project
     Manager, Glider Technician
@@ -66,13 +65,13 @@
     factory_calibrated: 'Yes'
     calibration_date: '2025-06-20'
     calibration_parameters:
-      Chl_C0: -98.69699E-3
+      Chl_C0: -0.09869699
       Chl_C1: 2.15259E6
-      Chl_C2: 103.31017E-3
-      PC_C0: 26.413163E-3
+      Chl_C2: 0.10331017
+      PC_C0: 0.026413163
       PC_C1: 3.2830065E6
       PC_C2: 1.0
-      backscatter_C0: 454.60214E-9
+      backscatter_C0: 4.5460214e-07
       backscatter_C1: 12.154743
   oxygen:
     make: JFE Advantech
@@ -84,8 +83,8 @@
     calibration_date: '2023-08-26'
     calibration_parameters:
       d0: 6.707286e-05
-      d1: -1.830777e-01
-      d2: +1.964218e-01
+      d1: -0.1830777
+      d2: 0.1964218
       d3: 0.0
       d4: 0.0
       c0: 0.002911369
@@ -478,9 +477,5 @@
 qc:
   phycocyanin:
     value: 4
-<<<<<<< HEAD
     comment: Tridente phycocyanin channel values are suspect. The cause is under investigation
-      and appears to be due to bad calibration https://observations.voiceoftheocean.org/static/img/reports/Quality_Issue_5_tridente_phycocyanin.pdf
-=======
-    comment: “Full measurement exhibit a consistent pattern of relatively lower readings to 40 m which is inconsistent with upcast data at the same depths. The cause is under investigation to improve sensor performance. “
->>>>>>> 4d4dce35
+      and appears to be due to bad calibration https://observations.voiceoftheocean.org/static/img/reports/Quality_Issue_5_tridente_phycocyanin.pdf