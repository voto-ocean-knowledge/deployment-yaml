metadata:
  acknowledgement: This study used data collected and made freely available by Voice of the Ocean Foundation
                   (https://www.voiceoftheocean.org) accessed from https://erddap.voiceoftheocean.org
  institution: Voice of the Ocean Foundation
  license: Creative Commons Attribution 4.0 (https://creativecommons.org/licenses/by/4.0/)
    This study used data collected and made freely available by Voice of the Ocean Foundation
    (https://www.voiceoftheocean.org) accessed from https://erddap.voiceoftheocean.org
  format_version: IOOS_Glider_NetCDF_v2.0.nc
  glider_model: SeaExplorer
  glider_instrument_name: seaexplorer
  keywords: "AUVS, Autonomous Underwater Vehicles, Oceans, Ocean Pressure,
             Water Pressure, Ocean Temperature, Water Temperature,
             Salinity/Density, Conductivity, Density, Salinity"
  keywords_vocabulary: GCMD Science Keywords
  metadata_link: http://cfconventions.org/cf-conventions/v1.6.0/cf-conventions.html
  Metadata_Conventions: CF-1.6, Unidata Dataset Discovery v1.0
  naming_authority: Voice of the Ocean Foundation
  platform:    "SeaExplorer Glider"
  processing_level: "Data provided as is with no expressed or implied
                     assurance of quality assurance or quality control. L0"
  publisher_email: callum.rollo@voiceoftheocean.org
  publisher_name:  Callum Rollo
  publisher_url:   https://voiceoftheocean.org
  references:     "created with pyglider https://github.com/c-proof/pyglider"
  source:     Observational data from a profiling glider.
  standard_name_vocabulary: CF STandard Name Table v49
  transmission_system: IRIDIUM
  glider_name: Kvanne
  glider_serial: "45"
  wmo_id: 6801673
  comment: 'deployment and recovery in Bornholm'
  contributor_name: Callum Rollo, Louise Biddle, Aleksandra Mazur, Olle Petersson, Marcus Melin
  contributor_role: Data Processor, PI, glider technician, glider technician, glider technician
  creator_email: callum.rollo@voiceoftheocean.org
  creator_name: Callum Rollo
  creator_url: https://callumrollo.com/
  deployment_id: "48"
  deployment_name: SAMBA
  # date format 'yyyy-mm-dd'
  deployment_start: "2021-10-05"
  deployment_end: "2021-10-24"
  project: SAMBA
  project_url: https://voiceoftheocean.org/samba-smart-autonomous-monitoring-of-the-baltic-sea/
  summary: ' Part of SAMBA continuous monitoring'
  # Examples: Skagerrak, Kattegatt, Baltic, Gulf of Bothnia, Gulf of Finland, Gulf of Riga
  sea_name: Baltic


glider_devices:
  altimeter:
    make: UNKNOWN
    model: UNKNOWN
    serial: '35'
  ctd:
    make: RBR
    model: legato
    serial: '205048'
    long_name: RBR legato CTD
    make_model:  RBR legato CTD
    factory_calibrated: "Yes"
    calibration_date: "2020-07-23"
  optics:
    make: Wetlabs
    model: FLNTU
    serial: '6170'
    long_name: Wetlabs ECO Puck FLNTU
    make_model: Wetlabs FLNTU
    factory_calibrated: "Yes"
    calibration_date: "2020-03-02"
    calibration_parameters: {Chl_DarkCounts: 48, Chl_SF: 0.0121, NTU_DarkCounts: 50, NTU_SF: 0.0061}
  oxygen:
    make: JFE Advantech
    model: AROD-FT
    serial: '0039'
    long_name: JFE Advantech RINKO-FT
    make_model: JFE Advantech AROD_FT
    factory_calibrated: "Yes"
    calibration_date: "2020-01-28"
  AD2CP:
    make: Nortek
    model: AD2CP
    serial: '101136'
    long_name: Nortek Glider1000 AD2CP
    make_model: Nortek AD2CP
    factory_calibrated: "Yes"
    calibration_date: "2020-01-28"

# map between glider variables and netcdf variables.  This shouldn't
# change too much.
netcdf_variables:
  keep_variables: ['temperature', 'oxygen_concentration', 'chlorophyll', 'ad2cp_heading']
  timebase:
    source:       NAV_LATITUDE
  # Time and Place:
  time:
    source:        time
    long_name:     Time
    standard_name: time
    calendar:      gregorian
    units:         seconds since 1970-01-01T00:00:00Z
    axis:          T
    observation_type: "measured"
    coordinates:   time depth latitude longitude

  latitude:
    source:       NAV_LATITUDE
    long_name:    latitude
    standard_name: latitude
    units:        degrees_north
    axis:         Y
    coordinates:   time depth latitude longitude
    conversion:   nmea2deg
    comment:     "Estimated between surface fixes"
    observation_type: measured
    platform:     platform
    reference:    WGS84
    valid_max:    "90.0"
    valid_min:    "-90.0"
    coordinate_reference_frame:  urn:ogc:crs:EPSG::4326

  longitude:
    source:       NAV_LONGITUDE
    long_name:    longitude
    standard_name: longitude
    units:        degrees_east
    axis:         X
    coordinates:  time depth latitude longitude
    conversion:   nmea2deg
    comment:     "Estimated between surface fixes"
    observation_type: measured
    platform:     platform
    reference:    WGS84
    valid_max:    "180.0"
    valid_min:    "-180.0"
    coordinate_reference_frame:  urn:ogc:crs:EPSG::4326

  heading:
    source:       Heading
    long_name:    glider heading angle
    standard_name: platform_orientation
    units:        degrees
    coordinates:  time depth latitude longitude

  pitch:
    source:       Pitch
    long_name:    glider pitch angle
    standard_name: platform_pitch_angle
    units:        degrees
    coordinates:  time depth latitude longitude

  roll:
    source:       Roll
    long_name:    glider roll angle
    standard_name: platform_roll_angle
    units:        degrees
    coordinates:  time depth latitude longitude

# data parameters
  conductivity:
    source:       LEGATO_CONDUCTIVITY
    long_name:    water conductivity
    standard_name: sea_water_electrical_conductivity
    units:        mS cm-1
    coordinates:  time depth latitude longitude
    instrument:    instrument_ctd
    valid_min:    "0."
    valid_max:    "85."
    observation_type: "measured"
    accuracy:      "0.003"
    resolution:     "0.001"

  temperature:
    source:       LEGATO_TEMPERATURE
    long_name:    water temperature
    standard_name: sea_water_temperature
    units:        Celsius
    coordinates:  time depth latitude longitude
    instrument:   instrument_ctd
    valid_min:    "-5"
    valid_max:    "42"
    observation_type: "measured"
    accuracy:      "0.002"
    resolution:    "0.00005"

  pressure:
    source:       LEGATO_PRESSURE
    long_name:    water pressure
    standard_name:  sea_water_pressure
    units:        dbar
    coordinates:  time depth latitude longitude
    valid_min:    "0"
    valid_max:    "1000"
    positive:      "down"
    reference_datum:  "sea-surface"
    instrument:     "instrument_ctd"
    observation_type: "measured"
    accuracy:         "0.5"
    resolution:       "0.01"
    comment:          "ctd pressure sensor"

  salinity:
    source:       LEGATO_SALINITY
    long_name:    water salinity
    standard_name: sea_water_salinity
    units:        PSU
    coordinates:  time depth latitude longitude
    instrument:    instrument_ctd
    valid_min:    "0."
    valid_max:    "50."
    observation_type: "calculated"
    accuracy:      "0.02"
    resolution:     "0.01"

  chlorophyll:
    source:       FLNTU_CHL_SCALED
    long_name:    chlorophyll
    standard_name: concentration_of_chlorophyll_in_sea_water
    units:        mg m-3
    coordinates:  time depth latitude longitude
    instrument:    instrument_flourometer
    valid_min:    "0."
    valid_max:    "50."
    observation_type: "calculated"
    sensitivity:      "0.025"

  chlorophyll_raw:
    source:       FLNTU_CHL_COUNT
    long_name:    raw chlorophyll
    standard_name: raw_chlorophyll_in_sea_water
    units:        counts
    coordinates:  time depth latitude longitude
    instrument:    instrument_flourometer

  turbidity:
    source:  FLNTU_NTU_SCALED
    long_name:    turbidity
    standard_name: turbidity_in_sea_water
    units:        NTU
    coordinates:  time depth latitude longitude
    instrument:    instrument_turbidity_meter
    valid_min:    "0."
    valid_max:    "25."
    observation_type: "calculated"
    sensitivity:      "0.01"

  turbidity_raw:
    source:       FLNTU_NTU_COUNT
    long_name:    raw turbidity
    standard_name: raw_turbidity_in_sea_water
    units:        counts
    coordinates:  time depth latitude longitude
    instrument:    instrument_flourometer

# oxygen
  oxygen_concentration:
    source:       AROD_FT_DO
    long_name:    oxygen concentration
    standard_name: mole_concentration_of_dissolved_molecular_oxygen_in_sea_water
    units:        mmol m-3
    coordinates:   time depth latitude longitude
    correct_oxygen: "True"
    reference_salinity: "0"
    instrument:    instrument_phosphorescence
    valid_min:    "0."
    valid_max:    "425."
    observation_type: "calculated"
    accuracy:      "2% or 2.0"
    resolution:      "0.01"

  temperature_oxygen:
    source:  AROD_FT_TEMP
    long_name:    oxygen sensor temperature
    standard_name: temperature_of_sensor_for_oxygen_in_sea_water
    units:        Celsius
    coordinates:   time depth latitude longitude
    instrument:    instrument_thermistor
    valid_min:    "-3."
    valid_max:    "45."
    observation_type: "measured"
    accuracy:      "0.01"
    resolution:      "0.001"

# AD2CP
  ad2cp_heading:
    source:       AD2CP_HEADING
    long_name:    glider heading angle from AD2CP
    standard_name: platform_orientation_ad2cp
    units:        degrees
    coordinates:  time depth latitude longitude

  ad2cp_pitch:
    source:       AD2CP_PITCH
    long_name:    glider pitch angle from AD2CP
    standard_name: platform_pitch_angle_ad2cp
    units:        degrees
    coordinates:  time depth latitude longitude

  ad2cp_roll:
    source:       AD2CP_ROLL
    long_name:    glider roll angle from AD2CP
    standard_name: platform_roll_angle_ad2cp
    units:        degrees
    coordinates:  time depth latitude longitude

  ad2cp_pressure:
    source:       AD2CP_PRESSURE
    long_name:    glider pressure from AD2CP
    standard_name: platform_pressure_ad2cp
    units:        dbar
    coordinates:  time depth latitude longitude

<<<<<<< HEAD
  ad2cp_altitude:
    source:       AD2CP_ALT
    long_name:    glider altitude from AD2CP
    standard_name: platform_altitude_ad2cp
    units:        m
    coordinates:  time depth latitude longitude

  ad2cp_beam1_cell_number_1:
    source:       AD2CP_V1_CN[1]
=======
  ad2cp_beam1_cell_number1:
    source:       AD2CP_V1_CN1
>>>>>>> 5816582c
    long_name:    glider beam 1 measure from AD2CP in cell 1
    standard_name: platform_beam1_measure_ad2cp_cell_1
    units:        m s-1
    coordinates:  time depth latitude longitude

<<<<<<< HEAD
  ad2cp_beam2_cell_number_1:
    source:       AD2CP_V1_CN[1]
=======
  ad2cp_beam2_cell_number1:
    source:       AD2CP_V2_CN1
>>>>>>> 5816582c
    long_name:    glider beam 2 measure from AD2CP in cell 1
    standard_name: platform_beam1_measure_ad2cp_cell_1
    units:        m s-1
    coordinates:  time depth latitude longitude

<<<<<<< HEAD
  ad2cp_beam3_cell_number_1:
    source:       AD2CP_V1_CN[1]
=======
  ad2cp_beam3_cell_number1:
    source:       AD2CP_V3_CN1
>>>>>>> 5816582c
    long_name:    glider beam 3 measure from AD2CP in cell 1
    standard_name: platform_beam1_measure_ad2cp_cell_1
    units:        m s-1
    coordinates:  time depth latitude longitude

<<<<<<< HEAD
  ad2cp_beam4_cell_number_1:
    source:       AD2CP_V1_CN[1]
=======
  ad2cp_beam4_cell_number1:
    source:       AD2CP_V4_CN1
>>>>>>> 5816582c
    long_name:    glider beam 4 measure from AD2CP in cell 1
    standard_name: platform_beam1_measure_ad2cp_cell_1
    units:        m s-1
    coordinates:  time depth latitude longitude


profile_variables:
# variables for extract_L1timeseries_profiles processing step...
  profile_id:
    comment: Sequential profile number within the trajectory.  This value is unique in each file that is part of a single trajectory/deployment.
    long_name: 'Profile ID'
    valid_max: '2147483647'
    valid_min: '1'

  profile_time:
    comment:           Timestamp corresponding to the mid-point of the profile
    long_name:         Profile Center Time
    observation_type:  calculated
    platform:          platform
    standard_name:     time
    units:             seconds since 1970-01-01T00:00:00Z

  profile_time_start:
    comment:           Timestamp corresponding to the start of the profile
    long_name:         Profile Start Time
    observation_type:  calculated
    platform:          platform
    standard_name:     time
    units:             seconds since 1970-01-01T00:00:00Z

  profile_time_end:
    comment:           Timestamp corresponding to the end of the profile
    long_name:         Profile End Time
    observation_type:  calculated
    platform:          platform
    standard_name:     time
    units:             seconds since 1970-01-01T00:00:00Z

  profile_lat:
    comment:           Value is interpolated to provide an estimate of the latitude at the mid-point of the profile
    long_name:         Profile Center Latitude
    observation_type:  calculated
    platform:          platform
    standard_name:     latitude
    units:             degrees_north
    valid_max:         "90.0"
    valid_min:         "-90.0"

  profile_lon:
    comment:           Value is interpolated to provide an estimate of the latitude at the mid-point of the profile
    long_name:         Profile Center Longitude
    observation_type:  calculated
    platform:          platform
    standard_name:     longitude
    units:             degrees_east
    valid_max:         "180.0"
    valid_min:         "-180.0"

  u:
    comment:  The depth-averaged current is an estimate of the net current measured while the glider is underwater.  The value is calculated over the entire underwater segment, which may consist of 1 or more dives.
    long_name:         Depth-Averaged Eastward Sea Water Velocity
    observation_type:  calculated
    platform:          platform
    standard_name:     eastward_sea_water_velocity
    units:             m s-1
    valid_max:         "10.0"
    valid_min:         "-10.0"

  v:
    comment:  The depth-averaged current is an estimate of the net current measured while the glider is underwater.  The value is calculated over the entire underwater segment, which may consist of 1 or more dives.
    long_name:         Depth-Averaged Northward Sea Water Velocity
    observation_type:  calculated
    platform:          platform
    standard_name:     northward_sea_water_velocity
    units:             m s-1
    valid_max:         "10.0"
    valid_min:         "-10.0"

  lon_uv:
    comment:           Not computed
    long_name:         Longitude
    observation_type:  calculated
    platform:          platform
    standard_name:     longitude
    units:             degrees_east
    valid_max:         "180.0"
    valid_min:         "-180.0"

  lat_uv:
    comment:           Not computed
    long_name:         Latitude
    observation_type:  calculated
    platform:          platform
    standard_name:     latitude
    units:             degrees_north
    valid_max:         "90.0"
    valid_min:         "-90.0"

  time_uv:
    comment:       Not computed
    long_name:     Time
    standard_name: time
    calendar:      gregorian
    units:         seconds since 1970-01-01T00:00:00Z
    observation_type: calculated

  instrument_ctd:
    comment:    unpumped RBR legato CTD
    calibration_date:     "2020-07-29"
    factory_calibrated:  "yes"
    long_name: RBR legato CTD
    make_model:  RBR legato CTD
    platform:            platform
    serial_number:       "205048"
    type:                platform<|MERGE_RESOLUTION|>--- conflicted
+++ resolved
@@ -309,7 +309,6 @@
     units:        dbar
     coordinates:  time depth latitude longitude
 
-<<<<<<< HEAD
   ad2cp_altitude:
     source:       AD2CP_ALT
     long_name:    glider altitude from AD2CP
@@ -317,48 +316,29 @@
     units:        m
     coordinates:  time depth latitude longitude
 
-  ad2cp_beam1_cell_number_1:
-    source:       AD2CP_V1_CN[1]
-=======
   ad2cp_beam1_cell_number1:
     source:       AD2CP_V1_CN1
->>>>>>> 5816582c
     long_name:    glider beam 1 measure from AD2CP in cell 1
     standard_name: platform_beam1_measure_ad2cp_cell_1
     units:        m s-1
     coordinates:  time depth latitude longitude
 
-<<<<<<< HEAD
-  ad2cp_beam2_cell_number_1:
-    source:       AD2CP_V1_CN[1]
-=======
   ad2cp_beam2_cell_number1:
     source:       AD2CP_V2_CN1
->>>>>>> 5816582c
     long_name:    glider beam 2 measure from AD2CP in cell 1
     standard_name: platform_beam1_measure_ad2cp_cell_1
     units:        m s-1
     coordinates:  time depth latitude longitude
 
-<<<<<<< HEAD
-  ad2cp_beam3_cell_number_1:
-    source:       AD2CP_V1_CN[1]
-=======
   ad2cp_beam3_cell_number1:
     source:       AD2CP_V3_CN1
->>>>>>> 5816582c
     long_name:    glider beam 3 measure from AD2CP in cell 1
     standard_name: platform_beam1_measure_ad2cp_cell_1
     units:        m s-1
     coordinates:  time depth latitude longitude
 
-<<<<<<< HEAD
-  ad2cp_beam4_cell_number_1:
-    source:       AD2CP_V1_CN[1]
-=======
   ad2cp_beam4_cell_number1:
     source:       AD2CP_V4_CN1
->>>>>>> 5816582c
     long_name:    glider beam 4 measure from AD2CP in cell 1
     standard_name: platform_beam1_measure_ad2cp_cell_1
     units:        m s-1
